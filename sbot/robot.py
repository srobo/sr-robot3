--- conflicted
+++ resolved
@@ -1,12 +1,8 @@
 """SourceBots Robot Definition."""
 
 import logging
-<<<<<<< HEAD
+from datetime import timedelta
 from typing import Optional, TypeVar, cast
-=======
-from datetime import timedelta
-from typing import cast
->>>>>>> 903b44c4
 
 # See https://github.com/j5api/j5/issues/149
 import j5.backends.hardware.sr.v4  # noqa: F401
